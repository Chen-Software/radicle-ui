import type { BaseUrl } from "@http-client";
import type { LoadedRoute, Route } from "@app/lib/router/definitions";

import { get, writable } from "svelte/store";

import * as mutexExecutor from "@app/lib/mutexExecutor";
import * as utils from "@app/lib/utils";
import config from "virtual:config";
import {
  repoRouteToPath,
  repoTitle,
  resolveRepoRoute,
} from "@app/views/repos/router";
import { loadRoute } from "@app/lib/router/definitions";
import { nodePath } from "@app/views/nodes/router";
import { userRouteToPath, userTitle } from "@app/views/users/router";

export { type Route };

const InitialStore = { resource: "booting" as const };

export const isLoading = writable<boolean>(true);
export const activeRouteStore = writable<LoadedRoute>(InitialStore);
export const activeUnloadedRouteStore = writable<Route>(InitialStore);

let currentUrl: URL | undefined;

export function useDefaultNavigation(event: MouseEvent) {
  return (
    event.button !== 0 ||
    event.altKey ||
    event.ctrlKey ||
    event.metaKey ||
    event.shiftKey
  );
}

export async function loadFromLocation(): Promise<void> {
  await navigateToUrl("replace", new URL(window.location.href));
}

export async function navigateToUrl(
  action: "push" | "replace",
  url: URL,
): Promise<void> {
  const { pathname, hash } = url;

  if (url.origin !== window.origin) {
    throw new Error("Cannot navigate to other origin");
  }

  if (
    currentUrl &&
    currentUrl.pathname === pathname &&
    currentUrl.search === url.search
  ) {
    return;
  }

  const relativeUrl = pathname + url.search + (hash || "");
  url = new URL(relativeUrl, window.origin);
  const route = urlToRoute(url);

  if (route) {
    await navigate(action, route);
  } else {
    await navigate(action, {
      resource: "notFound",
      params: { title: "Page not found" },
    });
  }
}

window.addEventListener("popstate", () => loadFromLocation());

const loadExecutor = mutexExecutor.create();

async function navigate(
  action: "push" | "replace",
  newRoute: Route,
): Promise<void> {
  isLoading.set(true);
  const path = routeToPath(newRoute);

  if (action === "push") {
    window.history.pushState(newRoute, "", path);
  } else if (action === "replace") {
    window.history.replaceState(newRoute, "");
  }
  currentUrl = new URL(window.location.href);
  const currentLoadedRoute = get(activeRouteStore);

  const loadedRoute = await loadExecutor.run(async () => {
    return loadRoute(newRoute, currentLoadedRoute);
  });

  // Only let the last request through.
  if (loadedRoute === undefined) {
    return;
  }

  setTitle(loadedRoute);
  activeRouteStore.set(loadedRoute);
  activeUnloadedRouteStore.set(newRoute);
  isLoading.set(false);
}

function setTitle(loadedRoute: LoadedRoute) {
  const title: string[] = [];

  if (loadedRoute.resource === "booting") {
    title.push("Radicle");
  } else if (loadedRoute.resource === "error") {
    title.push("Error");
    title.push("Radicle");
  } else if (loadedRoute.resource === "users") {
    title.push(...userTitle(loadedRoute));
  } else if (loadedRoute.resource === "notFound") {
    title.push("Page not found");
    title.push("Radicle");
  } else if (
    loadedRoute.resource === "repo.source" ||
    loadedRoute.resource === "repo.history" ||
    loadedRoute.resource === "repo.commit" ||
    loadedRoute.resource === "repo.issue" ||
    loadedRoute.resource === "repo.issues" ||
    loadedRoute.resource === "repo.patches" ||
    loadedRoute.resource === "repo.patch"
  ) {
    title.push(...repoTitle(loadedRoute));
  } else if (loadedRoute.resource === "nodes") {
    title.push(loadedRoute.params.baseUrl.hostname);
  } else {
    utils.unreachable(loadedRoute);
  }

  document.title = title.join(" · ");
}

export async function push(newRoute: Route): Promise<void> {
  await navigate("push", newRoute);
}

export async function replace(newRoute: Route): Promise<void> {
  await navigate("replace", newRoute);
}

function extractBaseUrl(hostAndPort: string): BaseUrl {
  if (
    hostAndPort === "radicle.local" ||
    hostAndPort === `radicle.local:${config.nodes.defaultHttpdPort}` ||
    hostAndPort === "0.0.0.0" ||
    hostAndPort === `0.0.0.0:${config.nodes.defaultHttpdPort}` ||
    hostAndPort === "127.0.0.1" ||
    hostAndPort === `127.0.0.1:${config.nodes.defaultHttpdPort}`
  ) {
    return {
      hostname: "127.0.0.1",
      port: config.nodes.defaultHttpdPort,
      scheme: "http",
    };
  } else if (hostAndPort.includes(":")) {
    const [hostname, port] = hostAndPort.split(":");
    return {
      hostname,
      port: Number(port),
      scheme:
        utils.isLocal(hostname) || utils.isOnion(hostname)
          ? "http"
          : config.nodes.defaultHttpdScheme,
    };
  } else {
    return {
      hostname: hostAndPort,
      port: config.nodes.defaultHttpdPort,
      scheme: config.nodes.defaultHttpdScheme,
    };
  }
}

function urlToRoute(url: URL): Route | null {
  const segments = url.pathname.substring(1).split("/");

<<<<<<< HEAD
  const resource = segments.shift() || "default";

  if (Object.keys(config.namedRepositories).includes(resource)) {
=======
  const resource = segments.shift();

  if (resource?.startsWith("rad:")) {
>>>>>>> 7affd5f3
    return resolveRepoRoute(
      {
        ...config.preferredSeeds[
        Math.random() * config.preferredSeeds.length | 0
        ],
        hidden: true,
      },
<<<<<<< HEAD
      config.namedRepositories[resource],
=======
      resource,
>>>>>>> 7affd5f3
      segments,
      url.search
    );
  }

  switch (resource) {
    case "nodes":
    case "seeds": {
      const hostAndPort = segments.shift();
      if (hostAndPort) {
        const baseUrl = extractBaseUrl(hostAndPort);
        const id = segments.shift();
        if (id === "users") {
          const did = segments.shift();
          if (did) {
            return { resource: "users", baseUrl, did };
          }
          return null;
        } else if (id) {
          return resolveRepoRoute(baseUrl, id, segments, url.search);
        } else {
          return {
            resource: "nodes",
            params: { baseUrl, repoPageIndex: 0 },
          };
        }
      } else {
        return {
          resource: "nodes",
          params: undefined,
        };
      }
    }
    case "": {
      return { resource: "nodes", params: undefined };
    }
    default: {
      return null;
    }
  }
}

export function routeToPath(route: Route): string {
  if (route.resource === "nodes") {
    if (route.params === undefined) {
      return "/";
    } else {
      return nodePath(route.params.baseUrl);
    }
  } else if (route.resource === "users") {
    return userRouteToPath(route);
  } else if (
    route.resource === "repo.source" ||
    route.resource === "repo.history" ||
    route.resource === "repo.commit" ||
    route.resource === "repo.issues" ||
    route.resource === "repo.issue" ||
    route.resource === "repo.patches" ||
    route.resource === "repo.patch"
  ) {
    return repoRouteToPath(route);
  } else if (
    route.resource === "booting" ||
    route.resource === "notFound" ||
    route.resource === "error"
  ) {
    return "";
  } else {
    return utils.unreachable(route);
  }
}

export const testExports = { urlToRoute, routeToPath };<|MERGE_RESOLUTION|>--- conflicted
+++ resolved
@@ -181,15 +181,9 @@
 function urlToRoute(url: URL): Route | null {
   const segments = url.pathname.substring(1).split("/");
 
-<<<<<<< HEAD
   const resource = segments.shift() || "default";
 
   if (Object.keys(config.namedRepositories).includes(resource)) {
-=======
-  const resource = segments.shift();
-
-  if (resource?.startsWith("rad:")) {
->>>>>>> 7affd5f3
     return resolveRepoRoute(
       {
         ...config.preferredSeeds[
@@ -197,11 +191,21 @@
         ],
         hidden: true,
       },
-<<<<<<< HEAD
       config.namedRepositories[resource],
-=======
+      segments,
+      url.search
+    );
+  }
+
+  if (resource?.startsWith("rad:")) {
+    return resolveRepoRoute(
+      {
+        ...config.preferredSeeds[
+        Math.random() * config.preferredSeeds.length | 0
+        ],
+        hidden: true,
+      },
       resource,
->>>>>>> 7affd5f3
       segments,
       url.search
     );
