--- conflicted
+++ resolved
@@ -3,11 +3,7 @@
 
   import dompurify from "dompurify";
   import escape from "lodash/escape";
-<<<<<<< HEAD
-  import { baseUrlToString, formatObjectId } from "@app/lib/utils";
-=======
   import { baseUrlToString, formatObjectId, convertUrlsToExternalLinks } from "@app/lib/utils";
->>>>>>> a9b8339c
 
   import Button from "@app/components/Button.svelte";
   import Changeset from "@app/views/repos/Changeset.svelte";
@@ -38,14 +34,6 @@
   });
 
   $: header = commit.commit;
-
-  function convertUrlsToExternalLinks(text: string): string {
-    const urlRegex = /(https?:\/\/[^\s]+)/g;
-    return text.replace(
-      urlRegex,
-      '<radicle-external-link href="$1">$1</radicle-external-link>',
-    );
-  }
 </script>
 
 <style>
